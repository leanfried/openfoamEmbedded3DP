--- conflicted
+++ resolved
@@ -261,17 +261,13 @@
         
     # convert surface tension to mJ/m^2
     sigma = int(round(1000*float(le.loc[nusupi, 'val'])))
-<<<<<<< HEAD
     
     i = le[le['title']=='mesh'].index[0] # find the index where the mesh properties start RG
     nozzleAngle = int(le.loc[i+16, 'val']) # RG
-    
-    return {'ink':inklabel, 'nuink':nuink, 'tau0ink':tau0ink, 'kink':kink, 'nink':nink, 'sup':suplabel, 'nusup':nusup, 'tau0sup':tau0sup, 'ksup':ksup, 'nsup':nsup, 'sigma':sigma, 'nozzleAngle':nozzleAngle}
-=======
-    retval = {'folder':folder, 'ink':inklabel, 'nuink':nuink, 'tau0ink':tau0ink, 'kink':kink, 'nink':nink, 'sup':suplabel, 'nusup':nusup, 'tau0sup':tau0sup, 'ksup':ksup, 'nsup':nsup, 'sigma':sigma}
+
+    retval = {'folder':folder, 'ink':inklabel, 'nuink':nuink, 'tau0ink':tau0ink, 'kink':kink, 'nink':nink, 'sup':suplabel, 'nusup':nusup, 'tau0sup':tau0sup, 'ksup':ksup, 'nsup':nsup, 'sigma':sigma, 'nozzleAngle':nozzleAngle}
     
     return retval
->>>>>>> d010a0a8
 
 #---
 
@@ -694,22 +690,13 @@
 
         # store variables
         self.axs = axs
-<<<<<<< HEAD
         self.fig = fig
         
         self.addLegend()
         
     def addLegend(self):
         '''Add a surface tension legend'''
-        if not self.split and not self.xvar=='nozzleAngle': # surface tension legend was not needed for conical nozzles bc only sigma=0 was used RG
-=======
-        self.fig = fig 
-    
-        
-    def addLegend(self):
-        '''Add a surface tension legend'''
-        if self.ncol==1:
->>>>>>> d010a0a8
+        if not self.ncol==1 and not self.xvar=='nozzleAngle': # surface tension legend was not needed for conical nozzles bc only sigma=0 was used RG
             self.axs[0].legend(handles=self.plist, loc='upper center', ncol=4, bbox_to_anchor=(0.5, self.titley+0.1))
         
     def clean(self):
@@ -781,16 +768,12 @@
         else:
             self.titley = 0.8
         self.fig.suptitle(self.figtitle, y=self.titley, fontname="Arial", fontsize=10)
-<<<<<<< HEAD
-        
+
         if self.xvar=='nozzleAngle': # since there is only one variable, remove y information RG
             ax.set_ylabel("")
             ax.set_yticks([])
             ax.set_xticklabels(self.xlist, fontname="Arial", fontsize=10) # 10 degree angle should not be 10^1
-            
-=======
-        self.addLegend()
->>>>>>> d010a0a8
+
 #         self.fig.tight_layout()
         
         return
