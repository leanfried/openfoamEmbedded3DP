#!/usr/bin/env python
'''Functions for plotting images of filaments and baths'''

# external packages
import sys
import os
import numpy as np
import matplotlib.pyplot as plt
from PIL import Image
from typing import List, Dict, Tuple, Union, Any, TextIO
import logging

# local packages
currentdir = os.path.dirname(os.path.realpath(__file__))
parentdir = os.path.dirname(currentdir)
sys.path.append(parentdir)
import interfacemetrics as intm
from plot_general import *

# logging
logger = logging.getLogger(__name__)
logger.setLevel(logging.DEBUG)
for s in ['matplotlib', 'imageio', 'IPython', 'PIL']:
    logging.getLogger(s).setLevel(logging.WARNING)

# plotting
plt.rcParams['font.family'] = 'sans-serif'
plt.rcParams['font.sans-serif'] = ['Arial']
plt.rcParams['font.size'] = 10

# info
__author__ = "Leanne Friedrich"
__copyright__ = "This data is publicly available according to the NIST statements of copyright, fair use and licensing; see https://www.nist.gov/director/copyright-fair-use-and-licensing-statements-srd-data-and-software"
__credits__ = ["Leanne Friedrich"]
__license__ = "MIT"
__version__ = "1.0.0"
__maintainer__ = "Leanne Friedrich"
__email__ = "Leanne.Friedrich@nist.gov"
__status__ = "Production"

#-------------------------------------------

    
def timestr(t:float) -> str:
    '''convert the time to a 3 digit string'''
    tstr = str(t)
    if t<10:
        tstr = "00" + tstr
    elif t<100:
        tstr = "0" + tstr
    return tstr
    

def picFromFolder(folder:str, t:float, tag:str='y_umag'):
    '''gets one picture from a folder
    returns the picture
    t is the time since extrusion started
    tag is the name of the image type, e.g. 'y_umag'. Used to find images. '''
    imfile = os.path.join(folder, 'images', 't'+timestr(int(round(10*t)))+'_'+tag+'.png')
    if os.path.exists(imfile):
        im = Image.open(imfile)
        return im
    else:
        raise ValueError


def picPlot(folder:str, cp:comboPlot, t:float, dx:float, cropx:int, cropy:int, tag:str='y_umag') -> None:
    '''plots picture from just one folder. 
    folder is the full path name
    cp is the comboPlot object that stores the plot
    t is the time since extrusion started
    dx is the spacing between images in plot space, e.g. 0.7
    cropx is the size to crop from the left and right edges of the piture in px
    cropy is the size to crop from top and bottom in px
    tag is the name of the image type, e.g. 'y_umag'. Used to find images. '''
    try:
        im = picFromFolder(folder, t, tag=tag)
        width, height = im.size 
        im = im.crop((cropx, cropy, width-cropx, height-cropy))
    except:
        return
    dy = dx*(height/width)
    try:
        color, x0, y0, sigmapos = vvplot(folder, cp)
    except:
        return
    cp.axs[0].imshow(im, extent=[x0-dx/2, x0+dx/2, y0-dy/2, y0+dy/2])
        

def picPlotLegend(folder:str, cp:comboPlot, t:float, tag):
    '''Crops the legend from the image and puts it on the plot.
    folder is a full path name
    cp holds the plot
    t is the time for the picture to use'''
    try:
        im = picFromFolder(folder, t, tag=tag)
        im = im.crop((130, 1085, 1080, 1180)) # RG
    except:
        return
<<<<<<< HEAD
#     x0 = np.mean(cp.xlistreal)
#     y0 = max(cp.ylistreal)+cp.dy
    dx = cp.dx*2 # image size RG
    width, height = im.size
=======
    x0 = np.mean(cp.xmlist)
    y0 = max(cp.ymlist)+cp.dy
    dx = cp.dx
    width, height = im.size 
>>>>>>> d010a0a8
    dy = dx*(height/width)
    x0 = cp.xmlist[-1]/2 # center the legend RG
    y0 = -0.55 # put the legend at the bottom of the plot RG
    cp.axs[0].imshow(im, extent=[x0-dx/2, x0+dx/2, y0-dy/2, y0+dy/2])


def picPlots(folderList:List[str], cp:comboPlot, t:float, dx:float, cropx:int, cropy:int, tag:str='y_umag') -> None:
    '''plot all pictures for simulations in a folder
    folderList is a list of paths
    cp holds the plot
    t is the time in s
    dx is the spacing between images in plot space, e.g. 0.7
    cropx is the size to crop from the left and right edges of the piture in px
    cropy is the size to crop from top and bottom in px
    tag is the name of the image type, e.g. 'y_umag'. Used to find images. '''
    for folder in folderList:
        picPlot(folder, cp, t, dx, cropx, cropy, tag=tag)
    cp.figtitle = 't = '+str(t)+' s'
    cp.clean()
    picPlotLegend(folderList[0], cp, t, tag=tag)


def picPlots0(topFolder:str, exportFolder:str, time:float, sigma:float, tag:str='y_umag', overwrite:bool=False, **kwargs) -> None:
    '''plot all pictures for simulations in a folder, but use automatic settings for cropping and spacing and export the result
    topFolder is the folder that holds the simulations
    exportFolder is the folder to export the images to
    time is the time in s since flow started
    sigma is the surface tension
    tag is the name of the image type, e.g. 'y_umag'. Used to find images.
    other kwargs can be used to style the plot
    '''
    
    label = 'pics_'+tag+'_t'+str(time)+'_sigma_'+str(sigma)
    fn = intm.imFn(exportFolder, label, topFolder, **kwargs)
    if not overwrite and os.path.exists(fn+'.png'):
        return
    
    flist = intm.fp.caseFolders(topFolder)
    if len(flist)==0:
        return
    
    dx = 0.7
    cp = comboPlot(topFolder, [-dx, dx], [-dx, dx], 6.5, gridlines=False, sigmalist=[sigma], **kwargs)
    if len(cp.flist)==0:
        return
    cp.legendList()
    if tag.startswith('y'):
        cropx = 60 # RG
        cropy = 120
        dx = dx*2
    elif tag.startswith('x'):
        cropx = 350 # RG
        cropy = 375
        dx = dx*2
    else:
        cropx = 100
        cropy = 120
    picPlots(flist, cp, time, dx, cropx, cropy, tag=tag)
<<<<<<< HEAD
    
#     display(cp.fig)
    intm.exportIm(fn, cp.fig)
=======
    cp.addLegend()
    intm.exportIm(fn, cp.fig, **kwargs)
>>>>>>> d010a0a8
    <|MERGE_RESOLUTION|>--- conflicted
+++ resolved
@@ -97,17 +97,13 @@
         im = im.crop((130, 1085, 1080, 1180)) # RG
     except:
         return
-<<<<<<< HEAD
-#     x0 = np.mean(cp.xlistreal)
-#     y0 = max(cp.ylistreal)+cp.dy
+
     dx = cp.dx*2 # image size RG
-    width, height = im.size
-=======
-    x0 = np.mean(cp.xmlist)
-    y0 = max(cp.ymlist)+cp.dy
-    dx = cp.dx
+    # x0 = np.mean(cp.xmlist)
+    # y0 = max(cp.ymlist)+cp.dy
+    # dx = cp.dx
     width, height = im.size 
->>>>>>> d010a0a8
+
     dy = dx*(height/width)
     x0 = cp.xmlist[-1]/2 # center the legend RG
     y0 = -0.55 # put the legend at the bottom of the plot RG
@@ -166,12 +162,8 @@
         cropx = 100
         cropy = 120
     picPlots(flist, cp, time, dx, cropx, cropy, tag=tag)
-<<<<<<< HEAD
     
 #     display(cp.fig)
-    intm.exportIm(fn, cp.fig)
-=======
     cp.addLegend()
     intm.exportIm(fn, cp.fig, **kwargs)
->>>>>>> d010a0a8
     