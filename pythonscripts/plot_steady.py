--- conflicted
+++ resolved
@@ -197,7 +197,6 @@
     gp.clean()
     
     # in the grid of plots, the row# is y, and the col# is x
-<<<<<<< HEAD
     if np.ndim(gp.axs)!=1: # RG
         for i in range(len(gp.axs)):
             # going down the rows
@@ -212,16 +211,6 @@
         gp.axs[mid].set_xlabel('Time (s)')
 
 #     intm.exportIm(fn, gp.fig)
-=======
-    for i in range(len(gp.axs)):
-        # going down the rows
-        gp.axs[i][0].set_ylabel('Distance (mm)')
-    for j in range(len(gp.axs[0])):
-        # going across the columns
-        gp.axs[-1][j].set_xlabel('Time (s)')
- 
-    intm.exportIm(fn, gp.fig, **kwargs)
->>>>>>> d010a0a8
     
     
 #-------------------------------------------------------------------
