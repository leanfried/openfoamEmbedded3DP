--- conflicted
+++ resolved
@@ -45,11 +45,7 @@
 ## csv
 
 forceOverwrite = False
-<<<<<<< HEAD
-getCSVs = False
-=======
 getCSVs = True
->>>>>>> 5ff4b700
 getNoz = False
 # csvTimes = [2.5]
 csvTimes = [round(0.1*i,1) for i in range(1,26)]
@@ -64,13 +60,11 @@
 # first entry is the type of image, second is list of times in s (leave empty to collect all). Optional keywords are described in ssVars
 
 runList = []
-<<<<<<< HEAD
 # runList.append(ss.ssVars('volumes', [], volViewList=['y']))
 # runList.append(ss.ssVars('volumes', [1.0, 2.5], volViewList=['y']))
 # for s in ['viscy', 'viscx', 'py', 'uslicey', 'uslicex', 'shearStressx', 'shearStressy']:
 for s in ['shearStressy']:
     runList.append(ss.ssVars(s, [2.5], yieldSurface=True))
-=======
 runList.append(ss.ssVars('volumes', [], volViewList=['y']))
 runList.append(ss.ssVars('volumes', [], volViewList=['a']))
 for d in range(-20,16): # slices from -4 mm to 3 mm (necking from atmosphere starts at about 3mm)
@@ -83,7 +77,6 @@
 # runList.append(ss.ssVars('volumes', [1.0, 2.5], volViewList=['y']))
 # for s in ['viscy', 'viscx', 'py', 'uslicey', 'uslicex', 'shearStressx', 'shearStressy']:
 #     runList.append(ss.ssVars(s, [1, 2.5]))
->>>>>>> 5ff4b700
 # for s in ['py', 'uslicey', 'uzslicey']:
 #     runList.append(ss.ssVars(s, [1.0, 2.5]))
 # for s in ['shearRatex', 'shearRatey']:
@@ -116,13 +109,9 @@
 topfolders = [SERVERFOLDER]
 corfolders = [os.path.join(os.path.dirname(SERVERFOLDER), s) for s in ['newtnewtsweep', 'HBHBsweep', 'HBnewtsweep', 'newtHBsweep']]
 
-<<<<<<< HEAD
 # nlist = list(range(0,1000))
 nlist = [213]
 topfolders = [os.path.join(cfg.path.server, 'conicalnozzle', s) for s in ['HB_angle', 'HB_diameter', 'HB_k', 'HB_speed', 'newt_angle', 'newt_diameter', 'newt_visc', 'visc_speed']]
-=======
-# topfolders = [os.path.join(cfg.path.server, 'conicalnozzle', s) for s in ['HB_angle', 'HB_diameter', 'HB_k', 'HB_speed', 'newt_angle', 'newt_diameter', 'newt_visc', 'visc_speed']]
->>>>>>> 5ff4b700
 
 afolders = []
 folders = filterSimNums(topfolders, nlist)
@@ -156,17 +145,14 @@
         if getNoz:
             pc.csvFolder(folder, ['nozzleSlice'], forceOverwrite, times0=nozTimes) # create nozzle point csv
         if getSSs:
-<<<<<<< HEAD
             ss.folderScript(folder, runList, overwrite=ss_forceOverwrite)  # screenshots
-=======
-            ss.folderScript(folder, runList)  # screenshots
-            if afolders: # RG
-                fromm = os.path.join(folder,'images','t025_x_alphaSlice_1.4.png')
-                for i,afold in enumerate(afolders):
-                    if unabridged[i]==folder:
-                        dest = os.path.join(afold,'images',os.path.basename(folder)+'_t025_x_alphaSlice_1.4.png')
-                        shutil.copy(fromm, dest)
->>>>>>> 5ff4b700
+            # ss.folderScript(folder, runList)  # screenshots
+            # if afolders: # RG
+            #     fromm = os.path.join(folder,'images','t025_x_alphaSlice_1.4.png')
+            #     for i,afold in enumerate(afolders):
+            #         if unabridged[i]==folder:
+            #             dest = os.path.join(afold,'images',os.path.basename(folder)+'_t025_x_alphaSlice_1.4.png')
+            #             shutil.copy(fromm, dest)
         if getLine:
             for xpos in pl_xlist:
                 pl.csvfolder(folder, 'x', xpos, pl_tlist, forceOverwrite=pl_forceOverwrite) # line trace at constant x
