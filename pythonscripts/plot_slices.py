--- conflicted
+++ resolved
@@ -148,8 +148,4 @@
     for ax in cp.axs:
         ax.grid(linestyle='-', linewidth='0.25', color='#949494')
         
-<<<<<<< HEAD
-    intm.exportIm(fn, cp.fig)
-=======
-    intm.exportIm(fn, cp.fig, **kwargs)
->>>>>>> d010a0a8
+    intm.exportIm(fn, cp.fig, **kwargs)