--- conflicted
+++ resolved
@@ -359,11 +359,8 @@
         xreal = intm.closest(list(le['xbehind'].unique()), xbehind) 
         # this is the actual x value that we measured that's 
         # closest to the one we're asking for
-<<<<<<< HEAD
-=======
     except Exception as e:
         raise e
->>>>>>> d010a0a8
     if abs(xreal-xbehind)>0.2:
         # if the x value is too far away, abort
         raise ValueError(f"No valid x value: {folder}")
@@ -424,8 +421,7 @@
     cp.figtitle = label+', '+str(xbehind)+' mm behind nozzle, t = '+str(time)+' s'
     cp.clean()
     valueLegend(cp, vpout)
-<<<<<<< HEAD
-    intm.exportIm(fn, cp.fig)
+    intm.exportIm(fn, cp.fig, **kwargs)
     
     
     
@@ -594,8 +590,4 @@
         allVals.append(ss)
     
     fig = shearStressPlots(time, allVals, alist) # create figure
-    intm.exportIm(fn, fig) # export figure
-    
-=======
-    intm.exportIm(fn, cp.fig, **kwargs)
->>>>>>> d010a0a8
+    intm.exportIm(fn, fig) # export figure